--- conflicted
+++ resolved
@@ -1,6 +1,5 @@
 /**
  * @author zz85 / http://www.lab4games.net/zz85/blog
- * @author alteredq / http://alteredqualia.com/
  *
  * For creating 3D text geometry in three.js
  *
@@ -27,7 +26,6 @@
  *		http://www.sakri.net/blog/2009/06/12/an-approach-to-triangulating-polygons-with-holes/
  *
  */
-<<<<<<< HEAD
  
 THREE.Text = function (text, parameters) {
 	THREE.Geometry.call( this );
@@ -36,15 +34,6 @@
 	this.set(text);
 
 };
-=======
-
-
-THREE.Text = function ( text, parameters ) {
-
-	THREE.Geometry.call( this );
-
-	parameters = parameters || {};
->>>>>>> 934883d3
 
 THREE.Text.prototype = new THREE.Geometry();
 THREE.Text.prototype.constructor = THREE.Text;
@@ -56,9 +45,7 @@
 	var size = parameters.size !== undefined ? parameters.size : 100;
 	var height = parameters.height !== undefined ? parameters.height : 50;
 	var curveSegments = parameters.curveSegments !== undefined ? parameters.curveSegments: 4;
-	
 	var font = parameters.font !== undefined ? parameters.font : "helvetiker";
-<<<<<<< HEAD
 	
 	THREE.FontUtils.size = size;
     THREE.FontUtils.divisions = curveSegments;
@@ -138,98 +125,6 @@
 
     
     // UVs to be added
-=======
-	var weight = parameters.weight !== undefined ? parameters.weight : "normal";
-	var style = parameters.style !== undefined ? parameters.style : "normal";
-
-	THREE.FontUtils.size = size;
-	THREE.FontUtils.divisions = curveSegments;
-	THREE.FontUtils.face = font;
-	THREE.FontUtils.weight = weight;
-	THREE.FontUtils.style = style;
-
-	// Get a Font data json object
-
-	var data = THREE.FontUtils.drawText( text );
-	//console.log( "data", data );
-
-	var vertices = data.points;
-	var faces = data.faces;
-	var contour = data.contour;
-
-	var scope = this;
-
-	var i, face, vert, vlen = 0;
-
-	for ( i in vertices ) {
-
-		vert = vertices[ i ];
-		v( vert.x, vert.y, 0 );
-		vlen++;
-
-	}
-
-	for ( i in vertices ) {
-
-		vert = vertices[ i ];
-		v( vert.x, vert.y, height );
-
-	}
-
-	// Bottom faces
-
-	for ( i in faces ) {
-
-		face = faces[ i ];
-		f3( face[ 2 ], face[ 1 ], face[ 0 ] );
-
-	}
-
-	// Top faces
-
-	for ( i in faces ) {
-
-		face = faces[ i ];
-		f3( face[ 0 ] + vlen, face[ 1 ] + vlen, face[ 2 ] + vlen );
-
-	}
-
-	i = contour.length;
-
-	var j, k, lastV;
-
-	while ( --i > 0 ) {
-
-		if ( ! lastV ) {
-
-			lastV = contour[ i ];
-
-		} else if ( lastV.equals( contour[ i ] ) ) {
-
-			lastV  = null;
-			continue;
-
-		}
-
-		for ( j = 0; j < vertices.length; j++ ) {
-
-			if ( vertices[ j ].equals( contour[ i ] ) ) break;
-
-		}
-
-		for ( k = 0; k < vertices.length; k++ ) {
-
-			if ( vertices[ k ].equals( contour[ i - 1 ] ) ) break;
-
-		}
-
-		f4( j, k, k + vlen, j + vlen );
-
-	}
-
-
-	// UVs to be added
->>>>>>> 934883d3
 
 	this.computeCentroids();
 	this.computeFaceNormals();
@@ -241,34 +136,26 @@
 
 	}
 
-	function f3( a, b, c ) {
-
-		scope.faces.push( new THREE.Face3( a, b, c ) );
+	function f3( a, b, c) {
+
+		scope.faces.push( new THREE.Face3( a, b, c) );
 
 	}
-
-	function f4( a, b, c, d ) {
-
-		scope.faces.push( new THREE.Face4( a, b, c, d ) );
+    
+    function f4( a, b, c, d) {
+
+		scope.faces.push( new THREE.Face4( a, b, c, d) );
 
 	}
 	
 	
 };
 
-<<<<<<< HEAD
-=======
-THREE.Text.prototype = new THREE.Geometry();
-THREE.Text.prototype.constructor = THREE.Text;
-
-
->>>>>>> 934883d3
 THREE.FontUtils = {
 
 	faces : {},
 
 	// Just for now. face[weight][style]
-
 	face : "helvetiker",
 	weight: "normal",
 	style : "normal",
@@ -276,29 +163,24 @@
 	divisions : 10,
 
 	getFace : function() {
-
-		return this.faces[ this.face ][ this.weight ][ this.style ];
-
-	},
-
-	loadFace : function( data ) {
-
-		var family = data.familyName.toLowerCase();
+	    return this.faces[this.face][this.weight][this.style];
+	},
+
+	loadFace : function(data) {
+	    var family = data.familyName.toLowerCase();
 
 		var ThreeFont = this;
-		ThreeFont.faces[ family ] = ThreeFont.faces[ family ] || {};
-
-		ThreeFont.faces[ family ][ data.cssFontWeight ] = ThreeFont.faces[ family ][ data.cssFontWeight ] || {};
-		ThreeFont.faces[ family ][ data.cssFontWeight ][ data.cssFontStyle ] = data;
-
-		var face = ThreeFont.faces[ family ][ data.cssFontWeight ][ data.cssFontStyle ] = data;
-
-		return data;
-
-	},
-
-
-<<<<<<< HEAD
+	    ThreeFont.faces[family] = ThreeFont.faces[family] || {};
+    
+	    ThreeFont.faces[family][data.cssFontWeight] = ThreeFont.faces[family][data.cssFontWeight] || {};
+	    ThreeFont.faces[family][data.cssFontWeight][data.cssFontStyle] = data;
+    
+		var face = ThreeFont.faces[family][data.cssFontWeight][data.cssFontStyle] = data;
+		
+	    return data;
+	},
+
+
 	extractPoints : function(points) {
 	    // Quick Exit
 	    if (points.length <3) {
@@ -306,155 +188,69 @@
 			// console.log("not valid polygon");
 			// return null;
 			throw "not valid polygon";
-=======
-	extractPoints : function( points ) {
-
-		// Quick Exit
-
-		if ( points.length < 3 ) {
-
-			console.log( "not valid polygon" );
-			return;
-
->>>>>>> 934883d3
 		}
-
+    
 		// Try to split shapes and holes.
-
 		var all = [], point, shape;
-
-		var isolatedShapes = [];
-	
-		// Use a quick hashmap for locating duplicates
-
-		for ( var p in points ) {
-
-			point = points[ p ];
-
-			all.push( point.x + "," + point.y );
-
+    
+	    var isolatedShapes = [];
+	
+	    // Use a quick hashmap for locating duplicates
+		for (var p in points) {
+			point = points[p];
+			all.push(point.x +","+ point.y);
 		}
-
-		var firstPt = all[ 0 ];
-		var endPt = all.slice( 1 ).indexOf( firstPt );
-
-		if ( endPt < all.length ) {
-
+	
+	
+	
+		var firstPt = all[0];
+		var endPt = all.slice(1).indexOf(firstPt);
+	
+		if (endPt < all.length) {
 			endPt ++;
-			shape = points.slice( 0, endPt );
-
+			shape = points.slice(0, endPt);
 		}
-
-		var firstIndex,
-			holes = [];
-
-		while ( endPt < all.length ) {
-
-			firstIndex = endPt + 1;
-			firstPt = all[ firstIndex ];
-			endPt = all.slice( firstIndex + 1 ).indexOf( firstPt ) + firstIndex;
-			if ( endPt <= firstIndex ) break; 
-
-			var contours = points.slice( firstIndex, endPt + 1 );
-
-			if ( this.Triangulate.area( contours ) < 0 ) {
-
-				isolatedShapes.push( { shape: shape, holes: holes } );
-
-				// Save the old shapes, then work on new additional separated shape
-
-				shape = contours;
-				holes = [];
-
+	
+		holes = [];
+    
+		while (endPt < all.length) {
+			firstIndex = endPt+1;
+			firstPt = all[firstIndex];
+			endPt = all.slice(firstIndex+1).indexOf(firstPt) + firstIndex;
+			if (endPt <= firstIndex ) break; 
+		
+			var contours = points.slice(firstIndex, endPt+1);
+		
+			if (this.Triangulate.area(contours)<0) {
+	            isolatedShapes.push({shape: shape, holes: holes});
+				// Save the old shapes, then work on new additional seperated shape
+            
+	            shape = contours;
+	            holes = [];
+            
 			} else {
-
-				holes.push( contours );
-
+	            holes.push(contours);
 			}
-
-			endPt++;
-
+        
+			endPt++;		
+		
 		}
-
-		isolatedShapes.push( { shape: shape, holes: holes } );
-
+    
+	    isolatedShapes.push({shape: shape, holes: holes});
+	
 		//console.log("isolatedShapes", isolatedShapes);
-
-		// For each isolated shape, find the closest points and break to the hole to allow triangulation
-
+	
+    
+    
+	    /* For each isolated shape, find the closest points and break to the hole to allow triangulation*/
+    
 		// Find closest points between holes
-
-		// we could optimize with
-		// http://en.wikipedia.org/wiki/Proximity_problems
+	
+	    // we could optimize with
+	    // http://en.wikipedia.org/wiki/Proximity_problems
 		// http://en.wikipedia.org/wiki/Closest_pair_of_points
 		// http://stackoverflow.com/questions/1602164/shortest-distance-between-points-algorithm
-
-		var d, nextHoleVert, prevHoleVert,
-			nextShapeVert, prevShapeVert,
-			verts = [];
-
-		for ( var shapeId in isolatedShapes ) {
-
-			var shapeGroup = isolatedShapes[ shapeId ];
-			holes = shapeGroup.holes;
-
-			for ( var h in holes ) {
-
-				shape = shapeGroup.shape;
-
-				// we slice to each hole when neccessary
-
-				var hole = holes[ h ];
-				var shortest = Number.POSITIVE_INFINITY;
-				var holeIndex, shapeIndex;
-
-				for ( var h2 in hole ) {
-
-					var pts1 = hole[ h2 ];
-
-					for ( var p in shape ) {
-
-						var pts2 = shape[ p ];
-						d = pts1.distanceTo( pts2 );
-					
-						if ( d<shortest ) {
-
-							shortest = d;
-							holeIndex = h2;
-							shapeIndex = p;
-
-						}
-
-					}
-
-				}
-
-				prevShapeVert = ( shapeIndex - 1 ) >= 0 ? shapeIndex - 1 : shape.length - 1;
-				nextShapeVert = ( shapeIndex + 1 ) < shape.length ? shapeIndex + 1 : 0;
-
-				prevHoleVert = ( holeIndex - 1 ) >= 0 ? holeIndex - 1 : hole.length - 1;
-				nextHoleVert = ( holeIndex + 1 ) < hole.length ? holeIndex + 1 : 0 ;
-
-				var tmpShape1 = shape.slice( 0, shapeIndex );
-				var tmpShape2 = shape.slice( shapeIndex );
-				var tmpHole1 = hole.slice( holeIndex );
-				var tmpHole2 = hole.slice( 0, holeIndex );
-
-				verts.push( hole[ holeIndex ] );
-				verts.push( shape[ shapeIndex ] );
-				verts.push( shape[ prevShapeVert ] );
-
-				verts.push( hole[ holeIndex ] );
-				verts.push( hole[ prevHoleVert ] );
-				verts.push( shape[ shapeIndex ] );
-
-				shapeGroup.shape = tmpShape1.concat( tmpHole1 ).concat( tmpHole2 ).concat( tmpShape2 );
-
-			}
-
-		}
-	
-<<<<<<< HEAD
+	
 		var verts = [];
     
     
@@ -548,122 +344,50 @@
 	                }
                 
 	            }
-				
+				// you would not wish to reach this point of code, because thing else is then wrong.
 				if (!found) {
-					// you would not wish to reach this point of code, because thing else is then wrong.
-					console.log("warning...");
 					points.push(verts[l]);
 					face.push(points.length-1);
 				}
 	        }
 	
 	        triangulatedVertices.push(face);
-=======
-		points = [];
-		var triangulatedVertices = [];
-		var lastTriangles = 0;
-
-		for ( var shapeId in isolatedShapes ) {
-
-			var shapeGroup = isolatedShapes[ shapeId ];
-
-			shape = shapeGroup.shape;
-			points = points.concat( shape );
-
-			var triangles = THREE.FontUtils.Triangulate( shape, true );
-
-			// We need to offset vertex indices for faces
-
-			for ( var v in triangles ) {
-
-				var face = triangles[ v ];
-
-				face[ 0 ] += lastTriangles;
-				face[ 1 ] += lastTriangles;
-				face[ 2 ] += lastTriangles;
-
-			}
-
-			triangulatedVertices = triangulatedVertices.concat( triangles );
-			lastTriangles += shape.length;
-
-		}
-
-		// Now we push the "cutted" vertices back to the triangulated indices.
-		//console.log("we have verts.length",verts.length);
-
-		var v, k, j;
-
-		for ( v = 0; v < verts.length / 3; v++ ) {
-
-			var face = [];
-
-			for ( k = 0; k < 3; k++ ) {
-
-				for ( j = 0; j < points.length; j++ ) {
-
-					var l = v * 3 + k;
-
-					if ( points[ j ].equals( verts[ l ] ) ) {
-
-						face.push( j );
-						break;
-
-					}
-
-				}
-
-			}
-
-			triangulatedVertices.push( face );
-
->>>>>>> 934883d3
 	   }
-
-
-		//console.log("triangles", triangulatedVertices.length, "points", points);
-
-		return {
-
-			points: points,
-			faces: triangulatedVertices
-
-		};
-
-	},
-
-	drawText : function( text ) {
-
-		var pts = [];
-
-		// RenderText
-
-		var face = this.getFace(),
-			scale = ( this.size / face.resolution ),
-			offset = 0, i, 
-			chars = String( text ).split( '' ),
-			length = chars.length;
-
-		for ( i = 0; i < length; i++ ) {
-
-			offset += this.extractGlyphPoints( pts, chars[ i ], face, scale, offset );
-
-		}
-
-		// get the width
-
-		var width = offset / 2;
-		for ( var p in pts ) {
-
-			pts[ p ].x -= width;
-
-		}
-
-		var extract = this.extractPoints( pts );
-
-		extract.contour = pts;
-		return extract;
-
+   
+   
+	    //console.log("triangles", triangulatedVertices.length, "points", points);
+
+	    return {
+	        points: points,
+	        faces: triangulatedVertices
+	    };
+
+	},
+
+	drawText : function(text) {
+	    pts = [];
+	
+	    // RenderText
+	    var face = this.getFace(),
+	        scale = (this.size / face.resolution),
+	        offset = 0, i, 
+	        chars = String(text).split(''), 
+	        length = chars.length;
+	    for (i = 0; i < length; i++) {
+	      offset += this.extractGlyphPoints(chars[i], face, scale, offset); 
+	    }
+    
+	    // get the width 
+	    width = offset/2;
+	    for (var p in pts) {
+	        pts[p].x -= width;
+	    }
+	
+	    var extract = this.extractPoints(pts);
+    
+	    extract.contour = pts;
+	    return extract;
+    
 	},
 
 
@@ -671,288 +395,148 @@
 	// http://en.wikipedia.org/wiki/B%C3%A9zier_curve
 
 	// Quad Bezier Functions
-
-	b2p0: function ( t, p ) {
-
-		return ( 1 - t ) * ( 1 - t ) * p;
-
-	},
-
-	b2p1: function ( t, p ) {
-
-		return 2 * ( 1 - t ) * t * p;
-
-	},
-
-	b2p2: function ( t, p ) {
-
-		return t * t * p;
-
-	},
-
-	b2: function ( t, p0, p1, p2 ) {
-
-		return this.b2p0( t, p0 ) + this.b2p1( t, p1 ) + this.b2p2( t, p2 );
-
-	},
-
-	// Cubic Bezier Functions
-
-	b3p0: function ( t, p ) {
-
-		var k = 1 - t;
-		return k * k * k * p;
-
-	},
-
-	b3p1: function ( t, p ) {
-
-		var k = 1 - t;
-		return 3 * k * k * t * p;
-
-	},
-
-	b3p2: function ( t, p ) {
-
-		var k = 1 - t;
-		return 3 * k * t * t * p;
-
-	},
-
-	b3p3: function ( t, p ) {
-
-		return t * t * t * p;
-
-	},
-
-	b3: function ( t, p0, p1, p2, p3 ) {
-
-		return this.b3p0( t, p0 ) + this.b3p1( t, p1 ) + this.b3p2( t, p2 ) +  this.b3p3( t, p3 );
-
-	},
-
-
-	extractGlyphPoints : function( pts, c, face, scale, offset ) {
-
-		var i, x, y,
-			cpx, cpy, cpx0, cpy0, cpx1, cpy1,
-			outline, action, length,
-			glyph = face.glyphs[ c ] || face.glyphs[ ctxt.options.fallbackCharacter ];
-	
-		if ( !glyph ) return;
-
-		if ( glyph.o ) {
-
-			outline = glyph._cachedOutline || ( glyph._cachedOutline = glyph.o.split( ' ' ) );
-			length = outline.length;
-
-			var scaleX = scale;
-			var scaleY = scale;
-
-			for ( i = 0; i < length; ) {
-
-				action = outline[i++];
+	b2p0: function (t, p) {
+	    return (1-t)*(1-t) * p;
+	},
+
+	b2p1: function (t, p) {
+	    return 2*(1-t) * t * p;
+	},
+
+	b2p2: function (t, p) {
+	    return t * t * p;
+	},
+
+	b2: function (t, p0, p1, p2) {
+	    return this.b2p0(t, p0) + this.b2p1(t, p1) + this.b2p2(t, p2);
+	},
+
+	// Cubic Bezier Funcitions
+	b3p0: function (t, p) {
+	    var k = (1-t);
+	    return k*k*k * p;
+	},
+
+	b3p1: function (t, p) {
+	    var k = (1-t);
+	    return 3* k*k * t * p;
+	},
+
+	b3p2: function (t, p) {
+	    var k = 1-t;
+	    return 3 * k * t * t * p;
+	},
+
+	b3p3: function (t, p) {
+	    return t * t * t * p;
+	},
+
+	b3: function (t, p0, p1, p2, p3) {
+	    return this.b3p0(t, p0) + this.b3p1(t, p1) + this.b3p2(t, p2) +  this.b3p3(t, p3);
+	},
+
+
+	extractGlyphPoints : function(c, face, scale, offset){
+	      var i, cpx, cpy, outline, action, length,
+	          glyph = face.glyphs[c] || face.glyphs[ctxt.options.fallbackCharacter];
+    
+	      if (!glyph) return;
   
-				switch( action ) {
-
-				case 'm':
-
-					// Move To
-
-					x = outline[ i++ ] * scaleX + offset;
-					y = outline[ i++ ] * scaleY;
-					pts.push( new THREE.Vector2( x, y ) );
-					break;
-
-				case 'l':
-
-					// Line To
-
-					x = outline[ i++ ] * scaleX + offset;
-					y = outline[ i++ ] * scaleY;
-					pts.push( new THREE.Vector2( x, y ) );
-					break;
-
-				case 'q':
-
-					// quadraticCurveTo
-
-					cpx  = outline[ i++ ] * scaleX + offset;
-					cpy  = outline[ i++ ] * scaleY;
-					cpx1 = outline[ i++ ] * scaleX + offset;
-					cpy1 = outline[ i++ ] * scaleY;
-			  
-					var laste = pts[ pts.length - 1 ];
-			  
-					if ( laste ) {
-
-						cpx0 = laste.x;
-						cpy0 = laste.y;
-				
-						for ( var i2 = 1, divisions = this.divisions; i2 <= divisions; i2++ ) {
-
-							var t = i2 / divisions;
-							var tx = THREE.FontUtils.b2( t, cpx0, cpx1, cpx );
-							var ty = THREE.FontUtils.b2( t, cpy0, cpy1, cpy );
-							pts.push( new THREE.Vector2( tx, ty ) );
-
-						}
-					}
-
-					break;
-
-				case 'b':
-
-					// Cubic Bezier Curve
-
-					cpx = outline[ i++ ] * scaleX + offset;
-					cpy = outline[ i++ ] * scaleY;
-
-					cpx1 = outline[ i++ ] * scale + offset;
-					cpy1 = outline[ i++ ] * -scale;
-					cpx2 = outline[ i++ ] * scale + offset;
-					cpy2 = outline[ i++ ] * -scale;
-
-					var laste = pts[ pts.length - 1 ];
-
-					if ( laste ) {
-
-						cpx0 = laste.x;
-						cpy0 = laste.y;
-
-						for ( var i2 = 1, divisions = this.divisions; i2 <= divisions; i2++ ) {
-
-							var t = i2 / divisions;
-							var tx = THREE.FontUtils.b3( t, cpx0, cpx1, cpx2, cpx );
-							var ty = THREE.FontUtils.b3( t, cpy0, cpy1, cpy2, cpy );
-							pts.push( new THREE.Vector2( tx, ty ) );
-
-						}
-
-					}
-
-					break;
-
-				}
-
-			}
-
-		}
-
-		return glyph.ha * scale;
-
-	}
+	      if (glyph.o) {
+      
+	        outline = glyph._cachedOutline || (glyph._cachedOutline = glyph.o.split(' '));
+	        length = outline.length;
+        
+	        var scaleX = scale;
+	        var scaleY = scale;
+		 
+	        for (i = 0; i < length; ) {
+	          action = outline[i++];
+  
+	          switch(action) {
+	            case 'm':
+	                // Move To
+	                x = outline[i++]*scaleX+offset, y = outline[i++]*scaleY;
+	                pts.push(new THREE.Vector2(x,y));
+	              break;
+	            case 'l':
+	                // Line To
+	                x = outline[i++]*scaleX+offset, y = outline[i++]*scaleY;
+	                pts.push(new THREE.Vector2(x,y));
+	              break;
+	            case 'q':
+	                //quadraticCurveTo
+	              cpx = outline[i++]*scaleX+offset;
+	              cpy = outline[i++]*scaleY;
+	              cpx1 = outline[i++]*scaleX+offset;
+	              cpy1 = outline[i++]*scaleY;
+              
+	              var laste = pts[pts.length-1];
+              
+	              if (laste) {
+	                cpx0 = laste.x;
+	                cpy0 = laste.y;
+                
+	                for (var i2 = 1, divisions = this.divisions;i2<=divisions;i2++) {
+	                    var t = i2/divisions;
+	                    var tx = THREE.FontUtils.b2(t, cpx0, cpx1, cpx);
+	                    var ty = THREE.FontUtils.b2(t, cpy0, cpy1, cpy);
+	                    pts.push(new THREE.Vector2(tx, ty));
+	                  }
+	              }
+              
+              
+	              break;
+	            case 'b':
+	                // Cubic Bezier Curve
+	              cpx = outline[i++]*scaleX+offset;
+	              cpy = outline[i++]*scaleY;
+              
+	              cpx1 = outline[i++]*scale+offset;
+	              cpy1 = outline[i++]*-scale;
+	              cpx2 = outline[i++]*scale+offset;
+	              cpy2 = outline[i++]*-scale;
+              
+	              var laste = pts[pts.length-1];
+              
+	              if (laste) {
+	                cpx0 = laste.x;
+	                cpy0 = laste.y;
+                
+	                for (var i2 = 1, divisions = this.divisions;i2<=divisions;i2++) {
+	                    var t = i2/divisions;
+	                    var tx = THREE.FontUtils.b3(t, cpx0, cpx1, cpx2, cpx);
+	                    var ty = THREE.FontUtils.b3(t, cpy0, cpy1, cpy2, cpy);
+	                    pts.push(new THREE.Vector2(tx, ty));
+	                  }
+	              }
+	              break;
+	          }
+	        }
+	      }
+	      return glyph.ha*scale;
+	    }
+
 
 };
 
 
 
 /**
- *	This code is a quick port of code written in C++ which was submitted to 
- *	flipcode.com by John W. Ratcliff  // July 22, 2000 
- *	See original code and more information here:
- *	http://www.flipcode.com/archives/Efficient_Polygon_Triangulation.shtml
- *
- *	ported to actionscript by Zevan Rosser
- *	www.actionsnippet.com
- *
- *	ported to javascript by Joshua Koo
- *	http://www.lab4games.net/zz85/blog
- *
+This code is a quick port of code written in C++ which was submitted to 
+flipcode.com by John W. Ratcliff  // July 22, 2000 
+See original code and more information here:
+http://www.flipcode.com/archives/Efficient_Polygon_Triangulation.shtml
+
+ported to actionscript by Zevan Rosser
+www.actionsnippet.com
+
+ported to javascript by Joshua Koo
+http://www.lab4games.net/zz85/blog
+
 */
 
 
-( function( namespace ) {
-
-	var EPSILON = 0.0000000001;
-
-	// takes in an contour array and returns
-
-	var process = function( contour, indices ) {
-
-		var result = [];
-		var n = contour.length;
-		if ( n < 3 ) return null
-
-		var verts = [], vertIndices = [];
-
-		/* we want a counter-clockwise polygon in verts */
-
-		var v;
-
-		if ( 0.0 < area( contour ) ) {
-
-			for ( v = 0; v < n; v++ ) verts[ v ] = v;
-
-		} else {
-
-			for ( v=0; v < n; v++ ) verts[ v ] = ( n - 1 ) - v;
-
-		}
-
-		var nv = n;
-
-		/*  remove nv-2 vertices, creating 1 triangle every time */
-
-		var count = 2 * nv;   /* error detection */
-
-		var m;
-
-		for( m = 0, v = nv - 1; nv > 2; ) {
-
-			/* if we loop, it is probably a non-simple polygon */
-
-			if ( 0 >= ( count-- ) ){
-
-				//** Triangulate: ERROR - probable bad polygon!
-
-				console.log( "Warning, unable to triangulate polygon!" );
-				return null;
-
-			}
-
-			/* three consecutive vertices in current polygon, <u,v,w> */
-
-			var u = v; if ( nv <= u ) u = 0;     		/* previous */
-			v = u + 1; if ( nv <= v ) v = 0;     		/* new v    */
-			var w = v + 1; if ( nv <= w ) w = 0;     	/* next     */
-
-			if ( snip( contour, u, v, w, nv, verts ) ) {
-
-				var a, b, c, s, t;
-
-				/* true names of the vertices */
-
-				a = verts[ u ]; 
-				b = verts[ v ]; 
-				c = verts[ w ];
-
-				/* output Triangle */
-
-				result.push( contour[ a ] );
-				result.push( contour[ b ] );
-				result.push( contour[ c ] );
-				vertIndices.push( [ verts[ u ], verts[ v ], verts[ w ] ] );
-				//vertIndices.push( THREE.Face3( verts[ u ], verts[ v ], verts[ w ] ) );
-
-				m++;
-
-				/* remove v from remaining polygon */
-
-				for( s = v, t = v + 1; t < nv; s++, t++ ) {
-
-					verts[ s ] = verts[ t ]; 
-
-				}
-
-				nv--;
-
-				/* resest error detection counter */
-				count = 2 * nv;
-
-			}
-
-<<<<<<< HEAD
 (function(namespace) {
 		
     var EPSILON =0.0000000001;
@@ -1093,97 +677,10 @@
     
     
     namespace.Triangulate = process;
-=======
-		}
-
-		if ( indices ) return vertIndices;
-		return result;
-
-	};
-
-	// calculate area of the contour polygon
-
-	var area = function ( contour ){
-
-		var n = contour.length;
-		var a  = 0.0;
-
-		for( var p = n - 1, q = 0; q < n; p = q++ ){
-
-			a += contour[ p ].x * contour[ q ].y - contour[ q ].x * contour[ p ].y;
-
-		}
-
-		return a * 0.5;
-
-	};
-
-	// see if p is inside triangle abc
-
-	var insideTriangle = function(ax, ay, bx, by, cx, cy, px, py) {
-
-		var aX, aY, bX, bY;
-		var cX, cY, apx, apy;
-		var bpx, bpy, cpx, cpy;
-		var cCROSSap, bCROSScp, aCROSSbp;
-
-		aX = cx - bx;  aY = cy - by;
-		bX = ax - cx;  bY = ay - cy;
-		cX = bx - ax;  cY = by - ay;
-		apx= px  -ax;  apy= py - ay;
-		bpx= px - bx;  bpy= py - by;
-		cpx= px - cx;  cpy= py - cy;
-
-		aCROSSbp = aX*bpy - aY*bpx;
-		cCROSSap = cX*apy - cY*apx;
-		bCROSScp = bX*cpy - bY*cpx;
-
-		return ( ( aCROSSbp >= 0.0 ) && ( bCROSScp >= 0.0 ) && ( cCROSSap >= 0.0 ) );
-
-	};
-
-
-	var snip =  function ( contour, u, v, w, n, verts ) {
-
-	var p;
-	var ax, ay, bx, by;
-	var cx, cy, px, py;
-
-	ax = contour[ verts[ u ] ].x;
-	ay = contour[ verts[ u ] ].y;
-
-	bx = contour[ verts[ v ] ].x;
-	by = contour[ verts[ v ] ].y;
-
-	cx = contour[ verts[ w ] ].x;
-	cy = contour[ verts[ w ] ].y;
-
-	if ( EPSILON > ( ( ( bx - ax ) * ( cy - ay ) ) - ( ( by - ay ) * ( cx - ax ) ) ) ) return false;
-
-		for ( p = 0; p < n; p++ ) {
-
-			if( ( p == u ) || ( p == v ) || ( p == w ) ) continue;
-
-			px = contour[ verts[ p ] ].x
-			py = contour[ verts[ p ] ].y
-
-			if ( insideTriangle( ax, ay, bx, by, cx, cy, px, py ) ) return false;
-
-		}
-
-		return true;
-
-	};
-
-
-	namespace.Triangulate = process;
->>>>>>> 934883d3
 	namespace.Triangulate.area = area;
-
-	return namespace;
-
-})( THREE.FontUtils );
+    
+    return namespace;
+})(THREE.FontUtils);
 
 // To use the typeface.js face files, hook up the API
-
-window._typeface_js = { faces: THREE.FontUtils.faces, loadFace: THREE.FontUtils.loadFace };
+window._typeface_js = {faces: THREE.FontUtils.faces, loadFace: THREE.FontUtils.loadFace};
