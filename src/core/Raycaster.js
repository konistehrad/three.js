--- conflicted
+++ resolved
@@ -205,37 +205,11 @@
 
 					if ( material === undefined ) continue;
 
-<<<<<<< HEAD
 					a = vertices[ face.a ];
 					b = vertices[ face.b ];
 					c = vertices[ face.c ];
 					
-					var interPoint = THREE.Triangle.intersectionRay( localRay, a, b, c, material.side !== THREE.DoubleSide );
-=======
-					var interPoint;
-
-					if ( face instanceof THREE.Face3 ) {
-
-						a = vertices[ face.a ];
-						b = vertices[ face.b ];
-						c = vertices[ face.c ];
-						
-						interPoint = localRay.intersectTriangle( a, b, c, material.side !== THREE.DoubleSide );
-
-						if ( !interPoint ) continue;
-
-					} else if ( face instanceof THREE.Face4 ) {
-
-						a = vertices[ face.a ];
-						b = vertices[ face.b ];
-						c = vertices[ face.c ];
-						d = vertices[ face.d ];
-
-						interPoint = localRay.intersectTriangle( a, b, d, material.side !== THREE.DoubleSide ) ||
-									 localRay.intersectTriangle( b, c, d, material.side !== THREE.DoubleSide );
-								 
-						if( !interPoint ) continue;
->>>>>>> d403e841
+					var interPoint = localRay.intersectTriangle( a, b, c, material.side !== THREE.DoubleSide );
 
 					if ( !interPoint ) {
 
