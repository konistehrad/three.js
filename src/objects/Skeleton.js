--- conflicted
+++ resolved
@@ -30,7 +30,6 @@
 
 		var size;
 
-<<<<<<< HEAD
 		if ( this.bones.length > 256 )
 			size = 64;
 		else if ( this.bones.length > 64 )
@@ -39,25 +38,16 @@
 			size = 16;
 		else
 			size = 8;
-=======
-			bone.name = gbone.name;
-			bone.position.set( p[ 0 ], p[ 1 ], p[ 2 ] );
-			bone.quaternion.set( q[ 0 ], q[ 1 ], q[ 2 ], q[ 3 ] );
->>>>>>> 8af63a27
 
 		this.boneTextureWidth = size;
 		this.boneTextureHeight = size;
 
-<<<<<<< HEAD
 		this.boneMatrices = new Float32Array( this.boneTextureWidth * this.boneTextureHeight * 4 ); // 4 floats per RGBA pixel
 		this.boneTexture = new THREE.DataTexture( this.boneMatrices, this.boneTextureWidth, this.boneTextureHeight, THREE.RGBAFormat, THREE.FloatType );
 		this.boneTexture.minFilter = THREE.NearestFilter;
 		this.boneTexture.magFilter = THREE.NearestFilter;
 		this.boneTexture.generateMipmaps = false;
 		this.boneTexture.flipY = false;
-=======
-				bone.scale.set( s[ 0 ], s[ 1 ], s[ 2 ] );
->>>>>>> 8af63a27
 
 	} else {
 
@@ -71,19 +61,13 @@
 
 		this.calculateInverses();
 
-<<<<<<< HEAD
-	}
-	else {
-=======
-			if ( gbone.parent !== - 1 ) {
->>>>>>> 8af63a27
+	} else {
 
 		if ( this.bones.length === boneInverses.length ) {
 
 			this.boneInverses = boneInverses.slice( 0 );
 
-		}
-		else {
+		} else {
 
 			console.warn( 'THREE.Skeleton bonInverses is the wrong length.' );
 
@@ -129,11 +113,7 @@
 
 	for ( var b = 0, bl = this.bones.length; b < bl; b ++ ) {
 
-<<<<<<< HEAD
 		bone = this.bones[ b ];
-=======
-THREE.Skeleton.prototype.addBone = function ( bone ) {
->>>>>>> 8af63a27
 
 		if ( bone ) {
 
@@ -173,11 +153,7 @@
 
 THREE.Skeleton.prototype.update = function () {
 
-<<<<<<< HEAD
 	var offsetMatrix = new THREE.Matrix4();
-=======
-THREE.Skeleton.prototype.calculateInverses = function ( bone ) {
->>>>>>> 8af63a27
 
 	// flatten bone matrices to array
 
